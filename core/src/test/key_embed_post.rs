--- conflicted
+++ resolved
@@ -26,11 +26,7 @@
       embed.level -= 1;
       children.push(embed.with_key("embed").box_it())
     }
-<<<<<<< HEAD
-    KeyDetect::new(0, row(children)).into()
-=======
-    RowColumn::row(children).with_key(0).box_it()
->>>>>>> 0724e464
+    row(children).with_key(0).box_it()
   }
 }
 
