--- conflicted
+++ resolved
@@ -13,10 +13,6 @@
 #[derive(Debug)]
 pub struct TextRender {
   text: String,
-<<<<<<< HEAD
-  size: Option<Size>,
-=======
->>>>>>> 038b1f01
 }
 
 impl RenderWidget for Text {
@@ -24,31 +20,18 @@
   fn create_render_object(&self) -> Self::RO {
     TextRender {
       text: self.0.clone(),
-<<<<<<< HEAD
-      size: None,
-=======
->>>>>>> 038b1f01
     }
   }
 }
 
 impl RenderObject<Text> for TextRender {
   #[inline]
-<<<<<<< HEAD
-  fn perform_layout(&mut self, _id: RenderId, ctx: &mut RenderCtx) {
-    let rc = ctx.mesure_text(&self.text);
-    self.size = Some(Size::new(rc.width(), rc.height()));
-  }
-  #[inline]
-  fn get_size(&self) -> Option<Size> { self.size }
-=======
   fn perform_layout(&mut self, id: RenderId, ctx: &mut RenderCtx) -> Size {
     let rc = ctx.mesure_text(&self.text);
     ctx.update_size(id, rc.size);
     rc.size
   }
 
->>>>>>> 038b1f01
   #[inline]
   fn get_constraints(&self) -> LayoutConstraints { LayoutConstraints::DECIDED_BY_SELF }
   #[inline]
