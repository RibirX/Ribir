use std::{
  cell::Cell,
  pin::Pin,
  sync::{Arc, RwLock},
};

use crate::prelude::{widget_tree::WidgetTree, EventCommon, QueryOrder, Widget, WidgetId};
use crate::ticker::TickerProvider;

use painter::{PaintCommand, Painter};
mod painting_context;
pub use painting_context::PaintingCtx;
mod event_context;
pub use event_context::EventCtx;
mod widget_context;
use ::text::shaper::TextShaper;
use text::{font_db::FontDB, TextReorder, TypographyStore};
pub use widget_context::*;
use winit::{event::ModifiersState, window::CursorIcon};
mod layout_context;
pub(crate) mod layout_store;
pub use layout_context::*;
pub use layout_store::BoxClamp;
pub(crate) use layout_store::LayoutStore;
pub(crate) mod build_context;
pub use build_context::BuildCtx;

pub(crate) mod generator_store;

pub(crate) struct Context {
  pub layout_store: LayoutStore,
  pub widget_tree: Pin<Box<WidgetTree>>,
  pub painter: Painter,
  pub modifiers: ModifiersState,
  pub cursor: Cell<Option<CursorIcon>>,
  pub font_db: Arc<RwLock<FontDB>>,
  pub shaper: TextShaper,
  pub reorder: TextReorder,
  pub typography_store: TypographyStore,
  pub(crate) generator_store: generator_store::GeneratorStore,
  pub ticker_provider: TickerProvider,
}

impl Context {
  pub(crate) fn new(root: Widget, device_scale: f32) -> Self {
    let font_db = Arc::new(RwLock::new(FontDB::default()));
    let shaper = TextShaper::new(font_db.clone());
    let reorder = TextReorder::default();
    let typography_store = TypographyStore::new(reorder.clone(), font_db.clone(), shaper.clone());
    let painter = Painter::new(device_scale, typography_store.clone());
    let generator_store = generator_store::GeneratorStore::default();
    let ticker_provider = TickerProvider::default();
    let mut ctx = Context {
      layout_store: <_>::default(),
      widget_tree: WidgetTree::new(),
      painter,
      cursor: <_>::default(),
      modifiers: <_>::default(),
      font_db: <_>::default(),
      shaper,
      reorder,
      typography_store,
      generator_store,
      ticker_provider,
    };

    let tmp_root = ctx.widget_tree.root();
    tmp_root.append_widget(root, &mut ctx);
    let real_root = tmp_root.single_child(&ctx.widget_tree).unwrap();
    let old = ctx.widget_tree.reset_root(real_root);
    ctx.drop_subtree(old);

    ctx.mark_root_dirty();
    ctx
  }

  #[inline]
  pub(crate) fn tree(&self) -> &WidgetTree { &self.widget_tree }

  #[inline]
  pub(crate) fn tree_mut(&mut self) -> &mut WidgetTree { &mut self.widget_tree }

  pub(crate) fn bubble_event<D, E, Ty>(&mut self, wid: WidgetId, event: &mut E, mut dispatch: D)
  where
    D: FnMut(&mut Ty, &mut E),
    E: std::borrow::BorrowMut<EventCommon>,
    Ty: 'static,
  {
    let mut p = Some(wid);
    while let Some(w) = p {
      w.assert_get_mut(&mut self.widget_tree).query_all_type_mut(
        |attr| {
          event.borrow_mut().current_target = wid;
          dispatch(attr, event);
          !event.borrow_mut().bubbling_canceled()
        },
        QueryOrder::InnerFirst,
      );

      if event.borrow_mut().bubbling_canceled() {
        break;
      }
      p = w.parent(&self.widget_tree)
    }
  }

  pub(crate) fn draw_tree(&mut self) -> Vec<PaintCommand> {
    let tree = &self.widget_tree;
    let mut wid = Some(tree.root());

    while let Some(id) = wid {
      let rect = self
        .layout_store
        .layout_box_rect(id)
        .expect("when paint node, it's mut be already layout.");
      self.painter.save();
      self.painter.translate(rect.min_x(), rect.min_y());
      let rw = id.assert_get(&tree);
      rw.paint(&mut PaintingCtx {
        id,
        tree,
        layout_store: &self.layout_store,
        painter: &mut self.painter,
      });

      wid = id
        // deep first.
        .first_child(tree)
        // goto sibling or back to parent sibling
        .or_else(|| {
          let mut node = wid;
          while let Some(p) = node {
            // self node sub-tree paint finished, goto sibling
            self.painter.restore();
            node = p.next_sibling(tree);
            if node.is_some() {
              break;
            } else {
              // if there is no more sibling, back to parent to find sibling.
              node = p.parent(tree);
            }
          }
          node
        });
    }

    self.painter.finish()
  }

  pub fn mark_root_dirty(&mut self) {
    let root = self.widget_tree.root();
    self.widget_tree.mark_dirty(root);
  }

  /// Repair the gaps between widget tree represent and current data state after
  /// some user or device inputs has been processed.
  pub fn tree_repair(&mut self) {
    let needs_regen = self
      .generator_store
      .take_needs_regen_generator(&self.widget_tree);

    if let Some(mut needs_regen) = needs_regen {
      needs_regen.iter_mut().for_each(|g| {
        if !g.info.parent().is_dropped(self.tree()) {
          g.update_generated_widgets(self);
        }
      });

      needs_regen
        .into_iter()
        .for_each(|g| self.generator_store.add_generator(g));
    }
  }

  pub fn is_dirty(&self) -> bool {
    self.widget_tree.any_state_modified() || self.generator_store.is_dirty()
  }

  pub fn descendants(&self) -> impl Iterator<Item = WidgetId> + '_ {
    self.widget_tree.root().descendants(&self.widget_tree)
  }

  pub fn drop_subtree(&mut self, id: WidgetId) {
    let tree = &self.widget_tree;
    id.descendants(tree).for_each(|w| {
      self.generator_store.on_widget_drop(w);
      self.layout_store.remove(id);
    });
    id.remove_subtree(self.tree_mut());
  }

  pub(crate) fn trigger_ticker(&mut self) -> bool { self.ticker_provider.trigger() }
}

#[cfg(test)]
mod tests {
  extern crate test;
  use test::Bencher;

  use super::*;
  use crate::{
    prelude::IntoWidget,
    test::{embed_post::EmbedPost, key_embed_post::EmbedPostWithKey, recursive_row::RecursiveRow},
  };

  fn test_sample_create(width: usize, depth: usize) -> Context {
    let root = RecursiveRow { width, depth };
    Context::new(root.into_widget(), 1.)
  }

  #[test]
  fn drop_info_clear() {
    let post = EmbedPost::new(3);
<<<<<<< HEAD
    let mut ctx = Context::new(post.into_widget(), 1.);
    assert_eq!(ctx.widget_tree.count(), 18);
=======
    let mut ctx = Context::new(post.into_widget(), 1., None);
    assert_eq!(ctx.widget_tree.count(), 17);
>>>>>>> f4dfb60c
    ctx.mark_root_dirty();
    ctx.drop_subtree(ctx.widget_tree.root());

    assert_eq!(ctx.is_dirty(), false);
  }

  #[bench]
  fn inflate_5_x_1000(b: &mut Bencher) {
    b.iter(|| {
      let post = EmbedPost::new(1000);
      Context::new(post.into_widget(), 1.);
    });
  }

  #[bench]
  fn inflate_50_pow_2(b: &mut Bencher) { b.iter(|| test_sample_create(50, 2)) }

  #[bench]
  fn inflate_100_pow_2(b: &mut Bencher) { b.iter(|| test_sample_create(100, 2)) }

  #[bench]
  fn inflate_10_pow_4(b: &mut Bencher) { b.iter(|| test_sample_create(10, 4)) }

  #[bench]
  fn inflate_10_pow_5(b: &mut Bencher) { b.iter(|| test_sample_create(10, 5)) }

  #[bench]
  fn repair_5_x_1000(b: &mut Bencher) {
    let post = EmbedPostWithKey::new(1000);
    let mut ctx = Context::new(post.into_widget(), 1.);
    b.iter(|| {
      ctx.mark_root_dirty();
      ctx.tree_repair()
    });
  }

  #[bench]
  fn repair_50_pow_2(b: &mut Bencher) {
    let mut ctx = test_sample_create(50, 2);
    b.iter(|| {
      ctx.mark_root_dirty();
      ctx.tree_repair();
    })
  }

  #[bench]
  fn repair_100_pow_2(b: &mut Bencher) {
    let mut ctx = test_sample_create(100, 2);
    b.iter(|| {
      ctx.mark_root_dirty();
      ctx.tree_repair();
    })
  }

  #[bench]
  fn repair_10_pow_4(b: &mut Bencher) {
    let mut ctx = test_sample_create(10, 4);
    b.iter(|| {
      ctx.mark_root_dirty();
      ctx.tree_repair();
    })
  }

  #[bench]
  fn repair_10_pow_5(b: &mut Bencher) {
    let mut ctx = test_sample_create(10, 5);
    b.iter(|| {
      ctx.mark_root_dirty();
      ctx.tree_repair();
    })
  }
}<|MERGE_RESOLUTION|>--- conflicted
+++ resolved
@@ -211,13 +211,8 @@
   #[test]
   fn drop_info_clear() {
     let post = EmbedPost::new(3);
-<<<<<<< HEAD
     let mut ctx = Context::new(post.into_widget(), 1.);
-    assert_eq!(ctx.widget_tree.count(), 18);
-=======
-    let mut ctx = Context::new(post.into_widget(), 1., None);
     assert_eq!(ctx.widget_tree.count(), 17);
->>>>>>> f4dfb60c
     ctx.mark_root_dirty();
     ctx.drop_subtree(ctx.widget_tree.root());
 
