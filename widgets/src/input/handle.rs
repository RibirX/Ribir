use std::ops::{Deref, DerefMut};

use ribir_core::prelude::{CharsEvent, GraphemeCursor, KeyboardEvent, TextWriter, VirtualKeyCode};

struct InputWriter<'a> {
  input: &'a mut TextEditorArea,
  writer: TextWriter<GraphemeCursor>,
}

impl<'a> InputWriter<'a> {
  fn new(input: &'a mut TextEditorArea) -> Self {
    let cursor = GraphemeCursor(input.caret.offset());
    let string = input.text.to_string();
    Self {
      input,
      writer: TextWriter::new(string, cursor),
    }
  }
}

impl<'a> Drop for InputWriter<'a> {
  fn drop(&mut self) {
    let Self { input, writer } = self;
    input.caret = writer.byte_offset().into();
    input.text = writer.text().clone().into();
  }
}

impl<'a> Deref for InputWriter<'a> {
  type Target = TextWriter<GraphemeCursor>;
  fn deref(&self) -> &Self::Target { &self.writer }
}

impl<'a> DerefMut for InputWriter<'a> {
  fn deref_mut(&mut self) -> &mut Self::Target { &mut self.writer }
}

use super::{glyphs_helper::GlyphsHelper, TextEditorArea};
impl TextEditorArea {
<<<<<<< HEAD
  pub(crate) fn edit_handle(&mut self, event: &mut CharEvent) {
    if !event.char.is_ascii_control() {
=======
  pub(crate) fn edit_handle(&mut self, event: &mut CharsEvent) {
    let chars = event
      .chars
      .chars()
      .filter(|c| !c.is_control())
      .collect::<String>();
    if !chars.is_empty() {
>>>>>>> ddcb501e
      let rg = self.caret.select_range();
      let mut writer = InputWriter::new(self);
      writer.delete_byte_range(&rg);
      writer.insert_str(&chars);
    }
  }

  pub(crate) fn key_handle(&mut self, key: &mut KeyboardEvent, helper: &GlyphsHelper) {
    match key.key {
      VirtualKeyCode::Left => {
        self.caret = helper.prev_cluster(self.caret.offset()).into();
      }
      VirtualKeyCode::Right => {
        self.caret = helper.next_cluster(self.caret.offset()).into();
      }
      VirtualKeyCode::Up => {
        self.caret = helper.up_cluster(self.caret.offset()).into();
      }
      VirtualKeyCode::Down => {
        self.caret = helper.down_cluster(self.caret.offset()).into();
      }
      VirtualKeyCode::NumpadEnter | VirtualKeyCode::Return => {
        if self.multi_line {
          InputWriter::new(self).insert_str("\r");
        }
      }
      VirtualKeyCode::Back => {
        let rg = self.caret.select_range();
        if rg.is_empty() {
          InputWriter::new(self).back_space();
        } else {
          InputWriter::new(self).delete_byte_range(&rg);
        }
      }
      VirtualKeyCode::Delete => {
        let rg = self.caret.select_range();
        if rg.is_empty() {
          InputWriter::new(self).del_char();
        } else {
          InputWriter::new(self).delete_byte_range(&rg);
        }
      }
      _ => (),
    };
  }
}<|MERGE_RESOLUTION|>--- conflicted
+++ resolved
@@ -37,10 +37,6 @@
 
 use super::{glyphs_helper::GlyphsHelper, TextEditorArea};
 impl TextEditorArea {
-<<<<<<< HEAD
-  pub(crate) fn edit_handle(&mut self, event: &mut CharEvent) {
-    if !event.char.is_ascii_control() {
-=======
   pub(crate) fn edit_handle(&mut self, event: &mut CharsEvent) {
     let chars = event
       .chars
@@ -48,7 +44,6 @@
       .filter(|c| !c.is_control())
       .collect::<String>();
     if !chars.is_empty() {
->>>>>>> ddcb501e
       let rg = self.caret.select_range();
       let mut writer = InputWriter::new(self);
       writer.delete_byte_range(&rg);
