mod caret;
mod caret_state;
mod editarea;
mod glyphs_helper;
mod handle;
mod selected_text;
use std::time::Duration;

pub use caret_state::CaretState;

use self::editarea::TextEditorArea;
pub use self::selected_text::SelectedTextStyle;
use crate::layout::ConstrainedBox;
use ribir_core::prelude::*;

pub struct Placeholder(CowArc<str>);

impl Placeholder {
  #[inline]
  pub fn new(str: impl Into<CowArc<str>>) -> Self { Self(str.into()) }
}
#[derive(Clone, PartialEq)]
pub struct InputStyle {
  pub size: Option<f32>,
}
impl CustomStyle for InputStyle {}

#[derive(Declare)]
pub struct Input {
  #[declare(default = TypographyTheme::of(ctx).body_large.text.clone())]
  pub style: CowArc<TextStyle>,
  #[declare(skip)]
  text: CowArc<str>,
  #[declare(skip)]
  caret: CaretState,
  #[declare(default = InputStyle::of(ctx).size)]
  size: Option<f32>,
}

#[derive(Declare)]
pub struct TextArea {
  #[declare(default = TypographyTheme::of(ctx).body_large.text.clone())]
  pub style: CowArc<TextStyle>,
  #[declare(default = true)]
  pub auto_wrap: bool,
  #[declare(skip)]
  text: CowArc<str>,
  #[declare(skip)]
  caret: CaretState,
  #[declare(default = TextAreaStyle::of(ctx).rows)]
  rows: Option<f32>,
  #[declare(default = TextAreaStyle::of(ctx).cols)]
  cols: Option<f32>,
}

impl Input {
  pub fn text(&self) -> CowArc<str> { self.text.clone() }

  pub fn caret(&self) -> &CaretState { &self.caret }

  pub fn set_text(&mut self, text: impl Into<CowArc<str>>) {
    self.text = text.into();
    self.caret.valid(self.text.len());
  }

  pub fn set_caret(&mut self, caret: CaretState) {
    self.caret = caret;
    self.caret.valid(self.text.len());
  }
}

impl TextArea {
  pub fn text(&self) -> CowArc<str> { self.text.clone() }

  pub fn caret(&self) -> &CaretState { &self.caret }

  pub fn set_text(&mut self, text: impl Into<CowArc<str>>) {
    self.text = text.into();
    self.caret.valid(self.text.len());
  }

  pub fn set_caret(&mut self, caret: CaretState) {
    self.caret = caret;
    self.caret.valid(self.text.len());
  }
}

impl ComposeChild for Input {
  type Child = Option<Placeholder>;
  fn compose_child(this: State<Self>, placeholder: Self::Child) -> Widget {
    widget! {
      init ctx => {
        let frame_scheduler = ctx.wnd_ctx().frame_scheduler();
      }
      states {
        this: this.into_writable(),
      }
      ConstrainedBox {
<<<<<<< HEAD
        id: outbox,
        clamp: BoxClamp {
          min: Size::new(input_width(this.style.font_size, this.min_length), 0.),
          max: Size::new(input_width(this.style.font_size, this.min_length), f32::INFINITY)
        },
        auto_focus: true,
        on_char: move |char_event| this.edit_handle(char_event),
        on_key_down: move |key| this.key_handle(key),
        on_pointer_move: move |e| {
          if let CaretState::Selecting(begin, _) = this.caret {
            if e.point_type == PointerType::Mouse
              && e.mouse_buttons() == MouseButtons::PRIMARY {
              let position = to_content_pos(&container, &e.position());
              let cluster = helper.cluster_from_pos(position.x, position.y);
              this.caret = CaretState::Selecting(begin, cluster as usize);
            }
          }
        },
        on_pointer_down: move |e| {
          let position = to_content_pos(&container, &e.position());
          let cluster = helper.cluster_from_pos(position.x, position.y);
          this.caret = CaretState::Selecting(cluster as usize, cluster as usize);
        },
        on_pointer_up: move |_| {
          if let CaretState::Selecting(begin, end) = this.caret {
            this.caret = if begin == end {
             CaretState::Caret(begin)
            } else {
              CaretState::Select(begin, end)
            };
          }
        },

        ScrollableWidget {
          id: container,
          scrollable: Scrollable::X,
          padding: EdgeInsets::horizontal(1.),
          Stack {
            SelectedText {
              id: selected,
              rects: vec![],
            }
            Text {
              id: text,
              text: this.text.clone(),
              text_style: this.style.clone(),

              on_performed_layout: move |ctx| {
                let bound = ctx.layout_info().expect("layout info must exit in performed_layout").clamp;
                helper.glyphs = Some(Text::text_layout(
                  &text.text,
                  &text.text_style,
                  ctx.wnd_ctx().typography_store(),
                  bound,
                ));
              }
            }
            Option::map(placeholder, |holder| widget! {
              Text {
                visible: this.text.is_empty(),
                text: holder.0,
              }
            })

            Caret {
              id: caret,
              top_anchor: 0.,
              left_anchor: 0.,
              focused: outbox.has_focus(),
              height: 0.,
            }
          }
=======
        clamp: size_clamp(&this.style, Some(1.), this.size),
        TextEditorArea {
          id: area,
          text: this.text.clone(),
          style: this.style.clone(),
          caret: this.caret().clone(),
          multi_line: false,
          auto_wrap: false,

          widget::from(placeholder)
>>>>>>> ddcb501e
        }
      }
      finally {
        let_watch!(area.clone_stateful())
          .delay(Duration::ZERO, frame_scheduler)
          .subscribe(move |area| {
            let area = area.state_ref();
            if area.caret != this.caret {
              this.silent().caret = area.caret.clone();
            }
            if area.text != this.text {
              this.silent().text = area.text.clone();
            }
          });
      }
    }
    .into_widget()
  }
}

#[derive(Clone, PartialEq)]
pub struct TextAreaStyle {
  pub rows: Option<f32>,
  pub cols: Option<f32>,
}
impl CustomStyle for TextAreaStyle {}

impl ComposeChild for TextArea {
  type Child = Option<Placeholder>;
  fn compose_child(this: State<Self>, placeholder: Self::Child) -> Widget {
    widget! {
      init ctx => {
        let frame_scheduler = ctx.wnd_ctx().frame_scheduler();
      }
      states {
        this: this.into_writable(),
      }
      ConstrainedBox {
        clamp: size_clamp(&this.style, this.rows, this.cols),
        TextEditorArea {
          id: area,
          text: this.text.clone(),
          style: this.style.clone(),
          caret: this.caret.clone(),
          multi_line: true,
          auto_wrap: no_watch!(this.auto_wrap),

          widget::from(placeholder)
        }
      }
      finally {
        let_watch!(area.clone_stateful())
          .delay(Duration::ZERO, frame_scheduler)
          .subscribe(move |area| {
            let area = area.state_ref();
            if area.caret != this.caret {
              this.silent().caret = area.caret.clone();
            }
            if area.text != this.text {
              this.silent().text = area.text.clone();
            }
          });
      }
    }
    .into_widget()
  }
}

fn size_clamp(style: &TextStyle, rows: Option<f32>, cols: Option<f32>) -> BoxClamp {
  let mut clamp: BoxClamp = BoxClamp::EXPAND_BOTH;
  if let Some(cols) = cols {
    let width = cols * glyph_width(style.font_size);
    clamp = clamp.with_fixed_width(width);
  }
  if let Some(rows) = rows {
    let height = rows * line_height(style.line_height.unwrap_or(style.font_size.into_em()));
    clamp = clamp.with_fixed_height(height);
  }
  clamp
}

fn glyph_width(font_size: FontSize) -> f32 {
  FontSize::Em(font_size.relative_em(1.)).into_pixel().value()
}

fn line_height(line_height: Em) -> f32 { FontSize::Em(line_height).into_pixel().value() }

pub fn add_to_theme(theme: &mut FullTheme) {
  theme
    .custom_styles
    .set_custom_style(InputStyle { size: Some(20.) });
  theme
    .custom_styles
    .set_custom_style(TextAreaStyle { rows: Some(2.), cols: Some(20.) });
  theme.custom_styles.set_custom_style(SelectedTextStyle {
    brush: Color::from_rgb(181, 215, 254).into(),
  });
}<|MERGE_RESOLUTION|>--- conflicted
+++ resolved
@@ -96,80 +96,6 @@
         this: this.into_writable(),
       }
       ConstrainedBox {
-<<<<<<< HEAD
-        id: outbox,
-        clamp: BoxClamp {
-          min: Size::new(input_width(this.style.font_size, this.min_length), 0.),
-          max: Size::new(input_width(this.style.font_size, this.min_length), f32::INFINITY)
-        },
-        auto_focus: true,
-        on_char: move |char_event| this.edit_handle(char_event),
-        on_key_down: move |key| this.key_handle(key),
-        on_pointer_move: move |e| {
-          if let CaretState::Selecting(begin, _) = this.caret {
-            if e.point_type == PointerType::Mouse
-              && e.mouse_buttons() == MouseButtons::PRIMARY {
-              let position = to_content_pos(&container, &e.position());
-              let cluster = helper.cluster_from_pos(position.x, position.y);
-              this.caret = CaretState::Selecting(begin, cluster as usize);
-            }
-          }
-        },
-        on_pointer_down: move |e| {
-          let position = to_content_pos(&container, &e.position());
-          let cluster = helper.cluster_from_pos(position.x, position.y);
-          this.caret = CaretState::Selecting(cluster as usize, cluster as usize);
-        },
-        on_pointer_up: move |_| {
-          if let CaretState::Selecting(begin, end) = this.caret {
-            this.caret = if begin == end {
-             CaretState::Caret(begin)
-            } else {
-              CaretState::Select(begin, end)
-            };
-          }
-        },
-
-        ScrollableWidget {
-          id: container,
-          scrollable: Scrollable::X,
-          padding: EdgeInsets::horizontal(1.),
-          Stack {
-            SelectedText {
-              id: selected,
-              rects: vec![],
-            }
-            Text {
-              id: text,
-              text: this.text.clone(),
-              text_style: this.style.clone(),
-
-              on_performed_layout: move |ctx| {
-                let bound = ctx.layout_info().expect("layout info must exit in performed_layout").clamp;
-                helper.glyphs = Some(Text::text_layout(
-                  &text.text,
-                  &text.text_style,
-                  ctx.wnd_ctx().typography_store(),
-                  bound,
-                ));
-              }
-            }
-            Option::map(placeholder, |holder| widget! {
-              Text {
-                visible: this.text.is_empty(),
-                text: holder.0,
-              }
-            })
-
-            Caret {
-              id: caret,
-              top_anchor: 0.,
-              left_anchor: 0.,
-              focused: outbox.has_focus(),
-              height: 0.,
-            }
-          }
-=======
         clamp: size_clamp(&this.style, Some(1.), this.size),
         TextEditorArea {
           id: area,
@@ -180,7 +106,6 @@
           auto_wrap: false,
 
           widget::from(placeholder)
->>>>>>> ddcb501e
         }
       }
       finally {
