--- conflicted
+++ resolved
@@ -8,16 +8,10 @@
 
 pub use caret_state::CaretState;
 
-<<<<<<< HEAD
 pub use self::editarea::PlaceholderStyle;
 use self::editarea::TextEditorArea;
 pub use self::selected_text::SelectedTextStyle;
-use crate::layout::Container;
-=======
-use self::editarea::TextEditorArea;
-pub use self::selected_text::SelectedTextStyle;
 use crate::layout::ConstrainedBox;
->>>>>>> ddcb501e
 use ribir_core::prelude::*;
 
 pub struct Placeholder(CowArc<str>);
@@ -28,11 +22,7 @@
 }
 #[derive(Clone, PartialEq)]
 pub struct InputStyle {
-<<<<<<< HEAD
-  pub size: f32,
-=======
   pub size: Option<f32>,
->>>>>>> ddcb501e
 }
 impl CustomStyle for InputStyle {}
 
@@ -45,11 +35,7 @@
   #[declare(skip)]
   caret: CaretState,
   #[declare(default = InputStyle::of(ctx).size)]
-<<<<<<< HEAD
-  size: f32,
-=======
   size: Option<f32>,
->>>>>>> ddcb501e
 }
 
 #[derive(Declare)]
@@ -63,15 +49,9 @@
   #[declare(skip)]
   caret: CaretState,
   #[declare(default = TextAreaStyle::of(ctx).rows)]
-<<<<<<< HEAD
-  rows: f32,
-  #[declare(default = TextAreaStyle::of(ctx).cols)]
-  cols: f32,
-=======
   rows: Option<f32>,
   #[declare(default = TextAreaStyle::of(ctx).cols)]
   cols: Option<f32>,
->>>>>>> ddcb501e
 }
 
 impl Input {
@@ -116,16 +96,8 @@
       states {
         this: this.into_writable(),
       }
-<<<<<<< HEAD
-      Container {
-        size: Size::new(
-          this.size * glyph_width(this.style.font_size),
-          line_height(this.style.line_height.unwrap_or(this.style.font_size.into_em()))
-        ),
-=======
       ConstrainedBox {
         clamp: size_clamp(&this.style, Some(1.), this.size),
->>>>>>> ddcb501e
         TextEditorArea {
           id: area,
           text: this.text.clone(),
@@ -157,10 +129,6 @@
 
 #[derive(Clone, PartialEq)]
 pub struct TextAreaStyle {
-<<<<<<< HEAD
-  pub rows: f32,
-  pub cols: f32,
-=======
   pub rows: Option<f32>,
   pub cols: Option<f32>,
 }
@@ -205,54 +173,8 @@
     }
     .into_widget()
   }
->>>>>>> ddcb501e
-}
-impl CustomStyle for TextAreaStyle {}
-
-<<<<<<< HEAD
-impl ComposeChild for TextArea {
-  type Child = Option<Placeholder>;
-  fn compose_child(this: State<Self>, placeholder: Self::Child) -> Widget {
-    widget! {
-      init ctx => {
-        let frame_scheduler = ctx.wnd_ctx().frame_scheduler();
-      }
-      states {
-        this: this.into_writable(),
-      }
-      Container {
-        size: Size::new(
-          this.cols * glyph_width(this.style.font_size),
-          this.rows * line_height(this.style.line_height.unwrap_or(this.style.font_size.into_em()))
-        ),
-        TextEditorArea {
-          id: area,
-          text: this.text.clone(),
-          style: this.style.clone(),
-          caret: this.caret.clone(),
-          multi_line: true,
-          auto_wrap: no_watch!(this.auto_wrap),
-
-          widget::from(placeholder)
-        }
-      }
-      finally {
-        let_watch!(area.clone_stateful())
-          .delay(Duration::ZERO, frame_scheduler)
-          .subscribe(move |area| {
-            let area = area.state_ref();
-            if area.caret != this.caret {
-              this.silent().caret = area.caret.clone();
-            }
-            if area.text != this.text {
-              this.silent().text = area.text.clone();
-            }
-          });
-      }
-    }
-    .into_widget()
-  }
-=======
+}
+
 fn size_clamp(style: &TextStyle, rows: Option<f32>, cols: Option<f32>) -> BoxClamp {
   let mut clamp: BoxClamp = BoxClamp::EXPAND_BOTH;
   if let Some(cols) = cols {
@@ -264,7 +186,6 @@
     clamp = clamp.with_fixed_height(height);
   }
   clamp
->>>>>>> ddcb501e
 }
 
 fn glyph_width(font_size: FontSize) -> f32 {
@@ -276,24 +197,15 @@
 pub fn add_to_theme(theme: &mut FullTheme) {
   theme
     .custom_styles
-<<<<<<< HEAD
-    .set_custom_style(InputStyle { size: 20. });
+    .set_custom_style(InputStyle { size: Some(20.) });
   theme
     .custom_styles
-    .set_custom_style(TextAreaStyle { rows: 2., cols: 20. });
+    .set_custom_style(TextAreaStyle { rows: Some(2.), cols: Some(20.) });
   theme.custom_styles.set_custom_style(SelectedTextStyle {
     brush: Color::from_rgb(181, 215, 254).into(),
   });
   theme.custom_styles.set_custom_style(PlaceholderStyle {
     foreground: theme.palette.on_surface_variant().into(),
     text_style: theme.typography_theme.body_medium.text.clone(),
-=======
-    .set_custom_style(InputStyle { size: Some(20.) });
-  theme
-    .custom_styles
-    .set_custom_style(TextAreaStyle { rows: Some(2.), cols: Some(20.) });
-  theme.custom_styles.set_custom_style(SelectedTextStyle {
-    brush: Color::from_rgb(181, 215, 254).into(),
->>>>>>> ddcb501e
   });
 }