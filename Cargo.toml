[workspace]
members = [
  "core",
  "gpu",
  "painter",
  "macros",
  "macros/builtin",
  "algo",
  "text",
  "widgets",
  "ribir",
  "themes/material",
  "geom",
  "tests",
]
resolver = "2"

[profile.bench]
debug = true

[profile.release]
debug = true

[workspace.package]
authors = ["adoo <Adoo@outlook.com>"]
categories = ["gui"]
description = "Ribir is a framework for building modern native/wasm cross-platform user interface applications."
documentation = "https://ribir.org/docs"
edition = "2021"
homepage = "https://ribir.org"
keywords = ["gui", "ui", "declarative", "compose-ui"]
license = "MIT"
readme = "README.md"
version = "0.0.0"

[workspace.dependencies]
ahash = "0.8.3"
bitflags = "2.0.0"
bitflags-serde-legacy = "0.1.0"
blake3 = "1.3.3"
colored = "2.0.0"
derive_more = "0.99.17"
env_logger = "0.7.1"
euclid = "0.22.6"
fontdb = "0.13.0"
futures = "0.3.26"
guillotiere = "0.6.0"
indextree = "4.5.0"
Inflector = "0.11.4"
lazy_static = "1.4.0"
log = "0.4.14"
lyon_algorithms = "1.0.1"
lyon_geom = "1.0.1"
lyon_path = "1.0.1"
lyon_tessellation = "1.0.1"
ordered-float = "3.4.0"
palette = "0.6.1"
image = {version = "0.24.5", default-features = false}
proc-macro2 = "1.0.36"
quote = "1.0.16"
raw-window-handle = "0.5.0"
rayon = "1.5.1"
rctree ="0.5.0"
rxrust = { version = "1.0.0-beta.3", default-features = false, features=["futures-scheduler"]}
rustybuzz = "0.7.0"
serde = "1.0"
serde_json = "1.0.82"
smallvec = "1.8.0"
syn = "1.0.109"
unicode-bidi = "0.3.7"
unicode-script = "0.5.4"
unicode-segmentation = "1.9.0"
usvg = "0.29.0"
webbrowser = "0.8.8"
wgpu = "0.15.1"
<<<<<<< HEAD
winit = "0.28.1"
=======
winit = "0.28.6"
>>>>>>> ddcb501e
zerocopy = "0.6.1"
material-color-utilities-rs = "0.2.1"<|MERGE_RESOLUTION|>--- conflicted
+++ resolved
@@ -73,10 +73,6 @@
 usvg = "0.29.0"
 webbrowser = "0.8.8"
 wgpu = "0.15.1"
-<<<<<<< HEAD
-winit = "0.28.1"
-=======
 winit = "0.28.6"
->>>>>>> ddcb501e
 zerocopy = "0.6.1"
 material-color-utilities-rs = "0.2.1"