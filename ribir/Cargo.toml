[package]
authors = ["adoo <Adoo@outlook.com>"]
categories = ["gui"]
description = "Ribir is a framework for building modern native/wasm cross-platform user interface applications."
documentation = "https://ribir.org/docs"
edition = "2021"
homepage = "https://ribir.org"
keywords = ["gui", "ui", "declarative", "compose-ui"]
license = "MIT"
name = "ribir"
readme = "README.md"
repository = "https://github.com/RibirX/Ribir/algo"
version = "0.0.0"

# See more keys and their definitions at https://doc.rust-lang.org/cargo/reference/manifest.html

[dependencies]
<<<<<<< HEAD
ribir_gpu = {path = "../gpu", version = "*"}
# ribir_core = {path = "../core"}
ribir_app_winit = {path = "../app_winit"}
ribir_widgets = {path = "../widgets"}
=======
>>>>>>> 50f185a9
lyon_algorithms = "1.0.1"
lyon_path = "1.0.1"
ribir_core = {path = "../core", version = "0.0.0"}
ribir_gpu = {path = "../gpu", version = "0.0.0"}
ribir_widgets = {path = "../widgets", version = "0.0.0"}

[dev-dependencies]
env_logger = "0.7.1"

[features]
default = ["wgpu_gl"]
wgpu_gl = ["ribir_gpu/wgpu_gl", "ribir_app_winit/wgpu_gl"]<|MERGE_RESOLUTION|>--- conflicted
+++ resolved
@@ -15,16 +15,9 @@
 # See more keys and their definitions at https://doc.rust-lang.org/cargo/reference/manifest.html
 
 [dependencies]
-<<<<<<< HEAD
-ribir_gpu = {path = "../gpu", version = "*"}
-# ribir_core = {path = "../core"}
-ribir_app_winit = {path = "../app_winit"}
-ribir_widgets = {path = "../widgets"}
-=======
->>>>>>> 50f185a9
 lyon_algorithms = "1.0.1"
 lyon_path = "1.0.1"
-ribir_core = {path = "../core", version = "0.0.0"}
+ribir_app_winit = {path = "../app_winit, version = "0.0.0"}
 ribir_gpu = {path = "../gpu", version = "0.0.0"}
 ribir_widgets = {path = "../widgets", version = "0.0.0"}
 
